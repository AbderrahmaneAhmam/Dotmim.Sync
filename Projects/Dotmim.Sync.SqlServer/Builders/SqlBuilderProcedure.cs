﻿using Dotmim.Sync.Builders;
using Dotmim.Sync.SqlServer.Manager;
using Microsoft.Data.SqlClient;
using System;
using System.Data;
using System.Data.Common;
using System.Diagnostics;
using System.Linq;
using System.Text;
using System.Threading.Tasks;

namespace Dotmim.Sync.SqlServer.Builders
{
    public class SqlBuilderProcedure
    {
        private ParserName tableName;
        private ParserName trackingName;

        private readonly SyncTable tableDescription;
        private readonly SyncSetup setup;
        private readonly SqlObjectNames sqlObjectNames;
        private readonly SqlDbMetadata sqlDbMetadata;
        public SqlBuilderProcedure(SyncTable tableDescription, ParserName tableName, ParserName trackingName, SyncSetup setup, string scopeName)
        {
            this.tableDescription = tableDescription;
            this.setup = setup;
            this.tableName = tableName;
            this.trackingName = trackingName;
            this.sqlObjectNames = new SqlObjectNames(this.tableDescription, tableName, trackingName, setup, scopeName);
            this.sqlDbMetadata = new SqlDbMetadata();
        }

        public Task<DbCommand> GetExistsStoredProcedureCommandAsync(DbStoredProcedureType storedProcedureType, SyncFilter filter, DbConnection connection, DbTransaction transaction)
        {
            if (filter == null && (storedProcedureType == DbStoredProcedureType.SelectChangesWithFilters || storedProcedureType == DbStoredProcedureType.SelectInitializedChangesWithFilters))
                return Task.FromResult<DbCommand>(null);

            var quotedProcedureName = this.sqlObjectNames.GetStoredProcedureCommandName(storedProcedureType, filter);

            var procedureName = ParserName.Parse(quotedProcedureName).ToString();

            var text = "IF EXISTS (SELECT * FROM sys.procedures p JOIN sys.schemas s ON s.schema_id = p.schema_id WHERE p.name = @procName AND s.name = @schemaName) SELECT 1 ELSE SELECT 0";

            if (storedProcedureType == DbStoredProcedureType.BulkTableType)
                text = "IF EXISTS (SELECT * FROM sys.types t JOIN sys.schemas s ON s.schema_id = t.schema_id WHERE t.name = @procName AND s.name = @schemaName) SELECT 1 ELSE SELECT 0";

            var sqlCommand = connection.CreateCommand();

            sqlCommand.Transaction = transaction;

            sqlCommand.CommandText = text;

            var p = sqlCommand.CreateParameter();
            p.ParameterName = "@procName";
            p.Value = procedureName;
            sqlCommand.Parameters.Add(p);

            p = sqlCommand.CreateParameter();
            p.ParameterName = "@schemaName";
            p.Value = SqlManagementUtils.GetUnquotedSqlSchemaName(ParserName.Parse(quotedProcedureName));
            sqlCommand.Parameters.Add(p);

            return Task.FromResult(sqlCommand);
        }

        public Task<DbCommand> GetDropStoredProcedureCommandAsync(DbStoredProcedureType storedProcedureType, SyncFilter filter, DbConnection connection, DbTransaction transaction)
        {
            var commandName = this.sqlObjectNames.GetStoredProcedureCommandName(storedProcedureType, filter);
            var text = $"DROP PROCEDURE {commandName};";

            if (storedProcedureType == DbStoredProcedureType.BulkTableType)
                text = $"DROP TYPE {commandName};";

            var sqlCommand = connection.CreateCommand();

            sqlCommand.Transaction = transaction;

            sqlCommand.CommandText = text;

            return Task.FromResult(sqlCommand);
        }

        public Task<DbCommand> GetCreateStoredProcedureCommandAsync(DbStoredProcedureType storedProcedureType, SyncFilter filter, DbConnection connection, DbTransaction transaction)
        {
            var command = storedProcedureType switch
            {
                DbStoredProcedureType.SelectChanges => this.CreateSelectIncrementalChangesCommand(connection, transaction),
                DbStoredProcedureType.SelectChangesWithFilters => this.CreateSelectIncrementalChangesWithFilterCommand(filter, connection, transaction),
                DbStoredProcedureType.SelectInitializedChanges => this.CreateSelectInitializedChangesCommand(connection, transaction),
                DbStoredProcedureType.SelectInitializedChangesWithFilters => this.CreateSelectInitializedChangesWithFilterCommand(filter, connection, transaction),
                DbStoredProcedureType.SelectRow => this.CreateSelectRowCommand(connection, transaction),
                DbStoredProcedureType.UpdateRow => this.CreateUpdateCommand(connection, transaction),
                DbStoredProcedureType.DeleteRow => this.CreateDeleteCommand(connection, transaction),
                DbStoredProcedureType.DeleteMetadata => this.CreateDeleteMetadataCommand(connection, transaction),
                DbStoredProcedureType.BulkTableType => this.CreateBulkTableTypeCommand(connection, transaction),
                DbStoredProcedureType.BulkUpdateRows => this.CreateBulkUpdateCommand(connection, transaction),
                DbStoredProcedureType.BulkDeleteRows => this.CreateBulkDeleteCommand(connection, transaction),
                DbStoredProcedureType.Reset => this.CreateResetCommand(connection, transaction),
                _ => null,
            };

            return Task.FromResult(command);
        }

        protected void AddPkColumnParametersToCommand(SqlCommand sqlCommand)
        {
            foreach (var pkColumn in this.tableDescription.GetPrimaryKeysColumns())
                sqlCommand.Parameters.Add(GetSqlParameter(pkColumn));
        }
        protected void AddColumnParametersToCommand(SqlCommand sqlCommand)
        {
            foreach (var column in this.tableDescription.Columns.Where(c => !c.IsReadOnly))
                sqlCommand.Parameters.Add(GetSqlParameter(column));
        }

        protected SqlParameter GetSqlParameter(SyncColumn column)
        {
            var sqlParameter = new SqlParameter
            {
                ParameterName = $"@{ParserName.Parse(column).Unquoted().Normalized().ToString()}"
            };

            // Get the good SqlDbType (even if we are not from Sql Server def)
            var sqlDbType = this.tableDescription.OriginalProvider == SqlSyncProvider.ProviderType ?
                this.sqlDbMetadata.GetSqlDbType(column) : this.sqlDbMetadata.GetOwnerDbTypeFromDbType(column);


            sqlParameter.SqlDbType = sqlDbType;
            sqlParameter.IsNullable = column.AllowDBNull;

            var (p, s) = this.sqlDbMetadata.GetCompatibleColumnPrecisionAndScale(column, this.tableDescription.OriginalProvider);

            if (p > 0)
            {
                sqlParameter.Precision = p;
                if (s > 0)
                    sqlParameter.Scale = s;
            }

            var m = this.sqlDbMetadata.GetCompatibleMaxLength(column, this.tableDescription.OriginalProvider);

            if (m > 0)
                sqlParameter.Size = m;

            return sqlParameter;
        }

        /// <summary>
        /// From a SqlParameter, create the declaration
        /// </summary>
        public static string CreateParameterDeclaration(SqlParameter param)
        {
            var stringBuilder3 = new StringBuilder();
            var sqlDbType = param.SqlDbType;
            var sqlDbMetadata = new SqlDbMetadata();

            if (sqlDbType == SqlDbType.Structured)
            {
                stringBuilder3.Append(string.Concat(param.ParameterName, " ", param.TypeName, " READONLY"));
            }
            else
            {
                var tmpColumn = new SyncColumn(param.ParameterName)
                {
                    OriginalDbType = sqlDbType.ToString(),
                    OriginalTypeName = sqlDbType.ToString().ToLowerInvariant(),
                    MaxLength = param.Size,
                    Precision = param.Precision,
                    Scale = param.Scale,
                    DbType = (int)param.DbType,
                };

                tmpColumn.DataType = SyncColumn.GetAssemblyQualifiedName(sqlDbMetadata.GetType(tmpColumn));

                string columnDeclarationString = sqlDbMetadata.GetCompatibleColumnTypeDeclarationString(tmpColumn, SqlSyncProvider.ProviderType);
                stringBuilder3.Append($"{param.ParameterName} {columnDeclarationString}");

                if (param.Value != null)
                    stringBuilder3.Append($" = {param.Value}");
                else if (param.IsNullable)
                    stringBuilder3.Append(" = NULL");

                if (param.Direction == ParameterDirection.Output || param.Direction == ParameterDirection.InputOutput)
                    stringBuilder3.Append(" OUTPUT");
            }

            return stringBuilder3.ToString();
        }

        /// <summary>
        /// Create a stored procedure Command
        /// </summary>
        protected DbCommand CreateProcedureCommand(Func<SqlCommand> BuildCommand, string procName, DbConnection connection, DbTransaction transaction)
        {
            var cmd = BuildCommand();

            StringBuilder stringBuilder = new StringBuilder(string.Concat("CREATE PROCEDURE ", procName));
            string str = "\n\t";

            foreach (SqlParameter parameter in cmd.Parameters)
            {
                stringBuilder.Append(string.Concat(str, CreateParameterDeclaration(parameter)));
                str = ",\n\t";
            }
            stringBuilder.Append("\nAS\nBEGIN\n");
            stringBuilder.Append(cmd.CommandText);
            stringBuilder.Append("\nEND");
            var command = new SqlCommand(stringBuilder.ToString(), (SqlConnection)connection, (SqlTransaction)transaction);

            return command;
        }


        private DbCommand CreateProcedureCommand<T>(Func<T, SqlCommand> BuildCommand, string procName, T t, DbConnection connection, DbTransaction transaction)
        {
            var cmd = BuildCommand(t);

            StringBuilder stringBuilder = new StringBuilder(string.Concat("CREATE PROCEDURE ", procName));
            string str = "\n\t";

            foreach (SqlParameter parameter in cmd.Parameters)
            {
                stringBuilder.Append(string.Concat(str, CreateParameterDeclaration(parameter)));
                str = ",\n\t";
            }
            stringBuilder.Append("\nAS\nBEGIN\n");
            stringBuilder.Append(cmd.CommandText);
            stringBuilder.Append("\nEND");

            var command = new SqlCommand(stringBuilder.ToString(), (SqlConnection)connection, (SqlTransaction)transaction);

            return command;

        }


        protected string BulkSelectUnsuccessfulRows()
        {
            var stringBuilder = new StringBuilder();
            stringBuilder.AppendLine("--Select all ids not inserted / deleted / updated as conflict");
            stringBuilder.Append("SELECT ");
            var pkeyComma = " ";

            foreach (var column in this.tableDescription.Columns.Where(col => !col.IsReadOnly))
            {
                var cc = ParserName.Parse(column).Quoted().ToString();
                stringBuilder.Append($"{pkeyComma}[t].{cc}");
                pkeyComma = " ,";
            }

            stringBuilder.AppendLine();
            stringBuilder.AppendLine($"FROM @changeTable [t]");
            stringBuilder.AppendLine("WHERE NOT EXISTS (");
            stringBuilder.Append("\t SELECT ");

            pkeyComma = " ";
            foreach (var primaryKeyColumn in this.tableDescription.GetPrimaryKeysColumns())
            {
                var cc = ParserName.Parse(primaryKeyColumn).Quoted().ToString();
                stringBuilder.Append($"{pkeyComma}{cc}");
                pkeyComma = " ,";
            }

            stringBuilder.AppendLine("\t FROM @dms_changed [i]");
            stringBuilder.Append("\t WHERE ");

            pkeyComma = " ";
            foreach (var primaryKeyColumn in this.tableDescription.GetPrimaryKeysColumns())
            {
                var cc = ParserName.Parse(primaryKeyColumn).Quoted().ToString();
                stringBuilder.Append($"{pkeyComma}[t].{cc} = [i].{cc}");
                pkeyComma = " AND ";
            }
            stringBuilder.AppendLine("\t)");
            return stringBuilder.ToString();
        }


        //------------------------------------------------------------------
        // Bulk Delete command
        //------------------------------------------------------------------
        protected virtual SqlCommand BuildBulkDeleteCommand()
        {
            var sqlCommand = new SqlCommand();

            var sqlParameter = new SqlParameter("@sync_min_timestamp", SqlDbType.BigInt);
            sqlCommand.Parameters.Add(sqlParameter);

            var sqlParameter1 = new SqlParameter("@sync_scope_id", SqlDbType.UniqueIdentifier);
            sqlCommand.Parameters.Add(sqlParameter1);

            var sqlParameter2 = new SqlParameter("@changeTable", SqlDbType.Structured)
            {
                TypeName = this.sqlObjectNames.GetStoredProcedureCommandName(DbStoredProcedureType.BulkTableType)
            };
            sqlCommand.Parameters.Add(sqlParameter2);

            string str4 = SqlManagementUtils.JoinTwoTablesOnClause(this.tableDescription.PrimaryKeys, "[p]", "[t]");
            string str5 = SqlManagementUtils.JoinTwoTablesOnClause(this.tableDescription.PrimaryKeys, "[changes]", "[base]");
            string str6 = SqlManagementUtils.JoinTwoTablesOnClause(this.tableDescription.PrimaryKeys, "[t]", "[side]");
            string str7 = SqlManagementUtils.JoinTwoTablesOnClause(this.tableDescription.PrimaryKeys, "[p]", "[side]");

            var stringBuilder = new StringBuilder();
            stringBuilder.AppendLine("-- use a temp table to store the list of PKs that successfully got deleted");
            stringBuilder.Append("declare @dms_changed TABLE (");
            foreach (var c in this.tableDescription.GetPrimaryKeysColumns())
            {
                // Get the good SqlDbType (even if we are not from Sql Server def)
                var columnType = this.sqlDbMetadata.GetCompatibleColumnTypeDeclarationString(c, this.tableDescription.OriginalProvider);
                stringBuilder.Append($"{ParserName.Parse(c).Quoted().ToString()} {columnType}, ");
            }
            stringBuilder.Append(" PRIMARY KEY (");
            for (int i = 0; i < this.tableDescription.PrimaryKeys.Count; i++)
            {
                var cc = ParserName.Parse(this.tableDescription.PrimaryKeys[i]).Quoted().ToString();
                stringBuilder.Append($"{cc}");

                if (i < this.tableDescription.PrimaryKeys.Count - 1)
                    stringBuilder.Append(", ");
            }
            stringBuilder.AppendLine("));");
            stringBuilder.AppendLine();

            stringBuilder.AppendLine(";WITH [changes] AS (");
            stringBuilder.Append("\tSELECT ");
            foreach (var c in this.tableDescription.Columns.Where(col => !col.IsReadOnly))
            {
                var columnName = ParserName.Parse(c).Quoted().ToString();
                stringBuilder.Append($"[p].{columnName}, ");
            }
            stringBuilder.AppendLine();
            stringBuilder.AppendLine($"\t[side].[update_scope_id] as [sync_update_scope_id], [side].[timestamp] as [sync_timestamp], [side].[sync_row_is_tombstone] as [sync_row_is_tombstone]");
            stringBuilder.AppendLine($"\tFROM @changeTable [p]");
            stringBuilder.Append($"\tLEFT JOIN {trackingName.Schema().Quoted().ToString()} [side] ON ");
            stringBuilder.AppendLine($"\t{str7}");
            stringBuilder.AppendLine($"\t)");


            stringBuilder.AppendLine($"DELETE {tableName.Schema().Quoted().ToString()}");
            stringBuilder.Append($"OUTPUT ");
            for (int i = 0; i < this.tableDescription.PrimaryKeys.Count; i++)
            {
                var cc = ParserName.Parse(this.tableDescription.PrimaryKeys[i]).Quoted().ToString();
                stringBuilder.Append($"DELETED.{cc}");
                if (i < this.tableDescription.PrimaryKeys.Count - 1)
                    stringBuilder.Append(", ");
                else
                    stringBuilder.AppendLine();
            }
            stringBuilder.AppendLine($"INTO @dms_changed ");
            stringBuilder.AppendLine($"FROM {tableName.Quoted().ToString()} [base]");
            stringBuilder.AppendLine($"JOIN [changes] ON {str5}");
            stringBuilder.AppendLine("WHERE [changes].[sync_timestamp] <= @sync_min_timestamp OR [changes].[sync_timestamp] IS NULL OR [changes].[sync_update_scope_id] = @sync_scope_id;");
            stringBuilder.AppendLine();
            stringBuilder.AppendLine("-- Since the delete trigger is passed, we update the tracking table to reflect the real scope deleter");
            stringBuilder.AppendLine("UPDATE [side] SET");
            stringBuilder.AppendLine("\tsync_row_is_tombstone = 1, ");
            stringBuilder.AppendLine("\tupdate_scope_id = @sync_scope_id,");
            stringBuilder.AppendLine("\tlast_change_datetime = GETUTCDATE()");
            stringBuilder.AppendLine($"FROM {trackingName.Schema().Quoted().ToString()} [side]");
            stringBuilder.AppendLine($"JOIN @dms_changed [t] on {str6}");
            stringBuilder.AppendLine();
            stringBuilder.AppendLine();
            stringBuilder.Append(BulkSelectUnsuccessfulRows());
            sqlCommand.CommandText = stringBuilder.ToString();
            return sqlCommand;
        }

        public DbCommand CreateBulkDeleteCommand(DbConnection connection, DbTransaction transaction)
        {
            var commandName = this.sqlObjectNames.GetStoredProcedureCommandName(DbStoredProcedureType.BulkDeleteRows);
            return CreateProcedureCommand(this.BuildBulkDeleteCommand, commandName, connection, transaction);
        }


        //------------------------------------------------------------------
        // Bulk Update command
        //------------------------------------------------------------------
        protected virtual SqlCommand BuildBulkUpdateCommand(bool hasMutableColumns)
        {
            var sqlCommand = new SqlCommand();
            var stringBuilderArguments = new StringBuilder();
            var stringBuilderParameters = new StringBuilder();
            string empty = string.Empty;

            var sqlParameter = new SqlParameter("@sync_min_timestamp", SqlDbType.BigInt);
            sqlCommand.Parameters.Add(sqlParameter);

            var sqlParameter1 = new SqlParameter("@sync_scope_id", SqlDbType.UniqueIdentifier);
            sqlCommand.Parameters.Add(sqlParameter1);

            var sqlParameter2 = new SqlParameter("@changeTable", SqlDbType.Structured)
            {
                TypeName = this.sqlObjectNames.GetStoredProcedureCommandName(DbStoredProcedureType.BulkTableType)
            };
            sqlCommand.Parameters.Add(sqlParameter2);

            string str4 = SqlManagementUtils.JoinTwoTablesOnClause(this.tableDescription.PrimaryKeys, "[p]", "[t]");
            string str5 = SqlManagementUtils.JoinTwoTablesOnClause(this.tableDescription.PrimaryKeys, "[changes]", "[base]");
            string str6 = SqlManagementUtils.JoinTwoTablesOnClause(this.tableDescription.PrimaryKeys, "[t]", "[side]");
            string str7 = SqlManagementUtils.JoinTwoTablesOnClause(this.tableDescription.PrimaryKeys, "[p]", "[side]");

            var stringBuilder = new StringBuilder();
            stringBuilder.AppendLine("-- use a temp table to store the list of PKs that successfully got updated/inserted");
            stringBuilder.Append("declare @dms_changed TABLE (");
            foreach (var c in this.tableDescription.GetPrimaryKeysColumns())
            {
                var columnName = ParserName.Parse(c).Quoted().ToString();
                var columnType = this.sqlDbMetadata.GetCompatibleColumnTypeDeclarationString(c, this.tableDescription.OriginalProvider);

                stringBuilder.Append($"{columnName} {columnType}, ");
            }
            stringBuilder.Append(" PRIMARY KEY (");

            string pkeyComma = " ";
            foreach (var primaryKeyColumn in this.tableDescription.GetPrimaryKeysColumns())
            {
                var columnName = ParserName.Parse(primaryKeyColumn).Quoted().ToString();
                stringBuilder.Append($"{pkeyComma}{columnName}");
                pkeyComma = ", ";
            }

            stringBuilder.AppendLine("));");
            stringBuilder.AppendLine();

            // Check if we have auto inc column
            if (this.tableDescription.HasAutoIncrementColumns)
            {
                stringBuilder.AppendLine();
                stringBuilder.AppendLine($"SET IDENTITY_INSERT {tableName.Schema().Quoted().ToString()} ON;");
                stringBuilder.AppendLine();
            }


            stringBuilder.AppendLine(";WITH [changes] AS (");
            stringBuilder.Append("\tSELECT ");
            foreach (var c in this.tableDescription.Columns.Where(col => !col.IsReadOnly))
            {
                var columnName = ParserName.Parse(c).Quoted().ToString();
                stringBuilder.Append($"[p].{columnName}, ");
            }
            stringBuilder.AppendLine();
            stringBuilder.AppendLine($"\t[side].[update_scope_id] as [sync_update_scope_id], [side].[timestamp] as [sync_timestamp], [side].[sync_row_is_tombstone] as [sync_row_is_tombstone]");
            stringBuilder.AppendLine($"\tFROM @changeTable [p]");
            stringBuilder.AppendLine($"\tLEFT JOIN {trackingName.Schema().Quoted().ToString()} [side] ON ");
            stringBuilder.Append($"\t{str7}");
            stringBuilder.AppendLine($"\t)");

            stringBuilder.AppendLine($"MERGE {tableName.Schema().Quoted().ToString()} AS [base]");
            stringBuilder.AppendLine($"USING [changes] on {str5}");
            if (hasMutableColumns)
            {
                stringBuilder.AppendLine("WHEN MATCHED AND ([changes].[sync_timestamp] <= @sync_min_timestamp OR [changes].[sync_timestamp] IS NULL OR [changes].[sync_update_scope_id] = @sync_scope_id) THEN");
                foreach (var mutableColumn in this.tableDescription.Columns.Where(c => !c.IsReadOnly))
                {
                    var columnName = ParserName.Parse(mutableColumn).Quoted().ToString();
                    stringBuilderArguments.Append(string.Concat(empty, columnName));
                    stringBuilderParameters.Append(string.Concat(empty, $"changes.{columnName}"));
                    empty = ", ";
                }
                stringBuilder.AppendLine();
                stringBuilder.AppendLine($"\tUPDATE SET");

                string strSeparator = "";
                foreach (var mutableColumn in this.tableDescription.GetMutableColumns(false))
                {
                    var columnName = ParserName.Parse(mutableColumn).Quoted().ToString();
                    stringBuilder.AppendLine($"\t{strSeparator}{columnName} = [changes].{columnName}");
                    strSeparator = ", ";
                }
            }

            stringBuilder.AppendLine("WHEN NOT MATCHED BY TARGET AND ([changes].[sync_timestamp] <= @sync_min_timestamp OR [changes].[sync_timestamp] IS NULL) THEN");


            stringBuilderArguments = new StringBuilder();
            stringBuilderParameters = new StringBuilder();
            empty = string.Empty;

            foreach (var mutableColumn in this.tableDescription.Columns.Where(c => !c.IsReadOnly))
            {
                var columnName = ParserName.Parse(mutableColumn).Quoted().ToString();

                stringBuilderArguments.Append(string.Concat(empty, columnName));
                stringBuilderParameters.Append(string.Concat(empty, $"[changes].{columnName}"));
                empty = ", ";
            }
            stringBuilder.AppendLine();
            stringBuilder.AppendLine($"\tINSERT");
            stringBuilder.AppendLine($"\t({stringBuilderArguments.ToString()})");
            stringBuilder.AppendLine($"\tVALUES ({stringBuilderParameters.ToString()})");


            stringBuilder.Append($"\tOUTPUT ");

            pkeyComma = " ";
            foreach (var primaryKeyColumn in this.tableDescription.GetPrimaryKeysColumns())
            {
                var columnName = ParserName.Parse(primaryKeyColumn).Quoted().ToString();
                stringBuilder.Append($"{pkeyComma}INSERTED.{columnName}");
                pkeyComma = ", ";
            }
            stringBuilder.AppendLine();
            stringBuilder.AppendLine($"\tINTO @dms_changed; -- populates the temp table with successful PKs");
            stringBuilder.AppendLine();

            // Check if we have auto inc column
            if (this.tableDescription.HasAutoIncrementColumns)
            {
                stringBuilder.AppendLine();
                stringBuilder.AppendLine($"SET IDENTITY_INSERT {tableName.Schema().Quoted().ToString()} ON;");
                stringBuilder.AppendLine();
            }

            stringBuilder.AppendLine("-- Since the update trigger is passed, we update the tracking table to reflect the real scope updater");
            stringBuilder.AppendLine("UPDATE [side] SET");
            stringBuilder.AppendLine("\t[update_scope_id] = @sync_scope_id,");
            stringBuilder.AppendLine("\t[sync_row_is_tombstone] = 0,");
            stringBuilder.AppendLine("\t[last_change_datetime] = GETUTCDATE()");
            stringBuilder.AppendLine($"FROM {trackingName.Schema().Quoted().ToString()} [side]");
            stringBuilder.AppendLine($"JOIN @dms_changed [t] on {str6}");
            //stringBuilder.AppendLine($"JOIN @changeTable [p] on {str7}");
            stringBuilder.AppendLine();
            stringBuilder.Append(BulkSelectUnsuccessfulRows());

            sqlCommand.CommandText = stringBuilder.ToString();
            return sqlCommand;
        }

        public DbCommand CreateBulkUpdateCommand(DbConnection connection, DbTransaction transaction)
        {
            var commandName = this.sqlObjectNames.GetStoredProcedureCommandName(DbStoredProcedureType.BulkUpdateRows);

            // Check if we have mutables columns
            var hasMutableColumns = this.tableDescription.GetMutableColumns(false).Any();

            return CreateProcedureCommand(BuildBulkUpdateCommand, commandName, hasMutableColumns, connection, transaction);
        }

        //------------------------------------------------------------------
        // Reset command
        //------------------------------------------------------------------
        protected virtual SqlCommand BuildResetCommand()
        {
            var updTriggerName = this.sqlObjectNames.GetTriggerCommandName(DbTriggerType.Update);
            var delTriggerName = this.sqlObjectNames.GetTriggerCommandName(DbTriggerType.Delete);
            var insTriggerName = this.sqlObjectNames.GetTriggerCommandName(DbTriggerType.Insert);

            SqlCommand sqlCommand = new SqlCommand();
            SqlParameter sqlParameter2 = new SqlParameter("@sync_row_count", SqlDbType.Int)
            {
                Direction = ParameterDirection.Output
            };
            sqlCommand.Parameters.Add(sqlParameter2);

            StringBuilder stringBuilder = new StringBuilder();
            stringBuilder.AppendLine($"SET {sqlParameter2.ParameterName} = 0;");
            stringBuilder.AppendLine();

            stringBuilder.AppendLine($"DISABLE TRIGGER {updTriggerName} ON {tableName.Schema().Quoted().ToString()};");
            stringBuilder.AppendLine($"DISABLE TRIGGER {insTriggerName} ON {tableName.Schema().Quoted().ToString()};");
            stringBuilder.AppendLine($"DISABLE TRIGGER {delTriggerName} ON {tableName.Schema().Quoted().ToString()};");

            stringBuilder.AppendLine($"DELETE FROM {tableName.Schema().Quoted().ToString()};");
            stringBuilder.AppendLine($"DELETE FROM {trackingName.Schema().Quoted().ToString()};");

            stringBuilder.AppendLine($"ENABLE TRIGGER {updTriggerName} ON {tableName.Schema().Quoted().ToString()};");
            stringBuilder.AppendLine($"ENABLE TRIGGER {insTriggerName} ON {tableName.Schema().Quoted().ToString()};");
            stringBuilder.AppendLine($"ENABLE TRIGGER {delTriggerName} ON {tableName.Schema().Quoted().ToString()};");


            stringBuilder.AppendLine();
            stringBuilder.AppendLine(string.Concat("SET ", sqlParameter2.ParameterName, " = @@ROWCOUNT;"));
            sqlCommand.CommandText = stringBuilder.ToString();
            return sqlCommand;
        }
        public DbCommand CreateResetCommand(DbConnection connection, DbTransaction transaction)
        {
            var commandName = this.sqlObjectNames.GetStoredProcedureCommandName(DbStoredProcedureType.Reset);
            return CreateProcedureCommand(BuildResetCommand, commandName, connection, transaction);
        }

        //------------------------------------------------------------------
        // Delete command
        //------------------------------------------------------------------
        protected virtual SqlCommand BuildDeleteCommand()
        {
            var sqlCommand = new SqlCommand();
            this.AddPkColumnParametersToCommand(sqlCommand);

            var sqlParameter0 = new SqlParameter("@sync_scope_id", SqlDbType.UniqueIdentifier);
            sqlCommand.Parameters.Add(sqlParameter0);

            var sqlParameter = new SqlParameter("@sync_force_write", SqlDbType.Int);
            sqlCommand.Parameters.Add(sqlParameter);

            var sqlParameter1 = new SqlParameter("@sync_min_timestamp", SqlDbType.BigInt);
            sqlCommand.Parameters.Add(sqlParameter1);

            var sqlParameter2 = new SqlParameter("@sync_row_count", SqlDbType.Int)
            {
                Direction = ParameterDirection.Output
            };
            sqlCommand.Parameters.Add(sqlParameter2);

            string str6 = SqlManagementUtils.JoinTwoTablesOnClause(this.tableDescription.PrimaryKeys, "[t]", "[side]");

            var stringBuilder = new StringBuilder();

            stringBuilder.AppendLine("-- use a temp table to store the list of PKs that successfully got updated/inserted");
            stringBuilder.Append("declare @dms_changed TABLE (");
            foreach (var c in this.tableDescription.GetPrimaryKeysColumns())
            {
                var columnName = ParserName.Parse(c).Quoted().ToString();
                var columnType = this.sqlDbMetadata.GetCompatibleColumnTypeDeclarationString(c, this.tableDescription.OriginalProvider);
                stringBuilder.Append($"{columnName} {columnType}, ");
            }
            stringBuilder.Append(" PRIMARY KEY (");

            var pkeyComma = " ";
            foreach (var primaryKeyColumn in this.tableDescription.GetPrimaryKeysColumns())
            {
                var columnName = ParserName.Parse(primaryKeyColumn).Quoted().ToString();
                stringBuilder.Append($"{pkeyComma}{columnName}");
                pkeyComma = ", ";
            }

            stringBuilder.AppendLine("));");
            stringBuilder.AppendLine();
            stringBuilder.AppendLine($"DELETE {tableName.Schema().Quoted().ToString()}");
            stringBuilder.Append($"OUTPUT ");
            string comma = "";
            foreach (var primaryKeyColumn in this.tableDescription.GetPrimaryKeysColumns())
            {
                var columnName = ParserName.Parse(primaryKeyColumn).Quoted().ToString();
                stringBuilder.Append($"{comma}DELETED.{columnName}");
                comma = ", ";
            }
            stringBuilder.AppendLine($" INTO @dms_changed -- populates the temp table with successful deleted row");
            stringBuilder.AppendLine($"FROM {tableName.Schema().Quoted().ToString()} [base]");
            stringBuilder.Append($"LEFT JOIN {trackingName.Schema().Quoted().ToString()} [side] ON ");

            stringBuilder.AppendLine(SqlManagementUtils.JoinTwoTablesOnClause(this.tableDescription.PrimaryKeys, "[base]", "[side]"));

            stringBuilder.AppendLine("WHERE ([side].[timestamp] <= @sync_min_timestamp OR [side].[timestamp] IS NULL OR [side].[update_scope_id] = @sync_scope_id OR @sync_force_write = 1)");
            stringBuilder.Append("AND ");
            stringBuilder.AppendLine(string.Concat("(", SqlManagementUtils.ColumnsAndParameters(this.tableDescription.PrimaryKeys, "[base]"), ");"));
            stringBuilder.AppendLine();

            stringBuilder.AppendLine($"SET {sqlParameter2.ParameterName} = 0;");

            stringBuilder.AppendLine("-- Since the update trigger is passed, we update the tracking table to reflect the real scope updater");
            stringBuilder.AppendLine("UPDATE [side] SET");
            stringBuilder.AppendLine("\t[update_scope_id] = @sync_scope_id,");
            stringBuilder.AppendLine("\t[sync_row_is_tombstone] = 1,");
            stringBuilder.AppendLine("\t[last_change_datetime] = GETUTCDATE()");
            stringBuilder.AppendLine($"FROM {trackingName.Schema().Quoted().ToString()} [side]");
            stringBuilder.AppendLine($"JOIN @dms_changed [t] on {str6}");
            stringBuilder.AppendLine();

            stringBuilder.AppendLine(string.Concat("SET ", sqlParameter2.ParameterName, " = @@ROWCOUNT;"));
            sqlCommand.CommandText = stringBuilder.ToString();
            return sqlCommand;
        }
        public DbCommand CreateDeleteCommand(DbConnection connection, DbTransaction transaction)
        {
            var commandName = this.sqlObjectNames.GetStoredProcedureCommandName(DbStoredProcedureType.DeleteRow);
            return CreateProcedureCommand(BuildDeleteCommand, commandName, connection, transaction);
        }

        //------------------------------------------------------------------
        // Delete Metadata command
        //------------------------------------------------------------------
        protected virtual SqlCommand BuildDeleteMetadataCommand()
        {
            SqlCommand sqlCommand = new SqlCommand();
            this.AddPkColumnParametersToCommand(sqlCommand);
            SqlParameter sqlParameter1 = new SqlParameter("@sync_row_timestamp", SqlDbType.BigInt);
            sqlCommand.Parameters.Add(sqlParameter1);
            SqlParameter sqlParameter2 = new SqlParameter("@sync_row_count", SqlDbType.Int)
            {
                Direction = ParameterDirection.Output
            };
            sqlCommand.Parameters.Add(sqlParameter2);
            StringBuilder stringBuilder = new StringBuilder();
            stringBuilder.AppendLine($"SET {sqlParameter2.ParameterName} = 0;");
            stringBuilder.AppendLine();
            stringBuilder.AppendLine($"DELETE [side] FROM {trackingName.Schema().Quoted().ToString()} [side]");
            stringBuilder.AppendLine($"WHERE [side].[timestamp] < @sync_row_timestamp");
            stringBuilder.AppendLine();
            stringBuilder.AppendLine(string.Concat("SET ", sqlParameter2.ParameterName, " = @@ROWCOUNT;"));
            sqlCommand.CommandText = stringBuilder.ToString();
            return sqlCommand;
        }

        public DbCommand CreateDeleteMetadataCommand(DbConnection connection, DbTransaction transaction)
        {
            var commandName = this.sqlObjectNames.GetStoredProcedureCommandName(DbStoredProcedureType.DeleteMetadata);
            return CreateProcedureCommand(BuildDeleteMetadataCommand, commandName, (SqlConnection)connection, (SqlTransaction)transaction);
        }

        //------------------------------------------------------------------
        // Select Row command
        //------------------------------------------------------------------
        protected virtual SqlCommand BuildSelectRowCommand()
        {
            var sqlCommand = new SqlCommand();
            this.AddPkColumnParametersToCommand(sqlCommand);
            var sqlParameter = new SqlParameter("@sync_scope_id", SqlDbType.UniqueIdentifier);
            sqlCommand.Parameters.Add(sqlParameter);

            var stringBuilder = new StringBuilder("SELECT ");
            stringBuilder.AppendLine();
            var stringBuilder1 = new StringBuilder();
            string empty = string.Empty;
            foreach (var pkColumn in this.tableDescription.GetPrimaryKeysColumns())
            {
                var columnName = ParserName.Parse(pkColumn).Quoted().ToString();
                var parameterName = ParserName.Parse(pkColumn).Unquoted().Normalized().ToString();

                stringBuilder1.Append($"{empty}[side].{columnName} = @{parameterName}");
                empty = " AND ";
            }
            foreach (var mutableColumn in this.tableDescription.GetMutableColumns(false, true))
            {
                var columnName = ParserName.Parse(mutableColumn).Quoted().ToString();

                var isPrimaryKey = this.tableDescription.PrimaryKeys.Any(pkey => mutableColumn.ColumnName.Equals(pkey, SyncGlobalization.DataSourceStringComparison));

                if (isPrimaryKey)
                    stringBuilder.AppendLine($"\t[side].{columnName}, ");
                else
                    stringBuilder.AppendLine($"\t[base].{columnName}, ");
            }
            stringBuilder.AppendLine($"\t[side].[sync_row_is_tombstone] as [sync_row_is_tombstone], ");
            stringBuilder.AppendLine($"\t[side].[update_scope_id] as [sync_update_scope_id]");

            stringBuilder.AppendLine($"FROM {tableName.Schema().Quoted().ToString()} [base]");
            stringBuilder.AppendLine($"RIGHT JOIN {trackingName.Schema().Quoted().ToString()} [side] ON");

            string str = string.Empty;
            foreach (var pkColumn in this.tableDescription.GetPrimaryKeysColumns())
            {
                var columnName = ParserName.Parse(pkColumn).Quoted().ToString();
                stringBuilder.Append($"{str}[base].{columnName} = [side].{columnName}");
                str = " AND ";
            }
            stringBuilder.AppendLine();
            stringBuilder.Append(string.Concat("WHERE ", stringBuilder1.ToString()));
            sqlCommand.CommandText = stringBuilder.ToString();
            return sqlCommand;
        }

        public DbCommand CreateSelectRowCommand(DbConnection connection, DbTransaction transaction)
        {
            var commandName = this.sqlObjectNames.GetStoredProcedureCommandName(DbStoredProcedureType.SelectRow);
            return CreateProcedureCommand(BuildSelectRowCommand, commandName, (SqlConnection)connection, (SqlTransaction)transaction);
        }

        //------------------------------------------------------------------
        // Create TVP command
        //------------------------------------------------------------------
        private string CreateBulkTableTypeCommandText()
        {
            StringBuilder stringBuilder = new StringBuilder();
            var commandName = this.sqlObjectNames.GetStoredProcedureCommandName(DbStoredProcedureType.BulkTableType);

            stringBuilder.AppendLine($"CREATE TYPE {commandName} AS TABLE (");
            string str = "";

            foreach (var c in this.tableDescription.Columns.Where(col => !col.IsReadOnly))
            {
                var isPrimaryKey = this.tableDescription.IsPrimaryKey(c.ColumnName);

                var columnName = ParserName.Parse(c).Quoted().ToString();
                var nullString = isPrimaryKey ? "NOT NULL" : "NULL";

                var columnType = this.sqlDbMetadata.GetCompatibleColumnTypeDeclarationString(c, this.tableDescription.OriginalProvider);

                stringBuilder.AppendLine($"{str}{columnName} {columnType} {nullString}");
                str = ", ";
            }
            //stringBuilder.AppendLine(", [update_scope_id] [uniqueidentifier] NULL");
            stringBuilder.Append(string.Concat(str, "PRIMARY KEY ("));
            str = "";
            foreach (var c in this.tableDescription.GetPrimaryKeysColumns())
            {
                var columnName = ParserName.Parse(c).Quoted().ToString();
                stringBuilder.Append($"{str}{columnName} ASC");
                str = ", ";
            }

            stringBuilder.Append("))");
            return stringBuilder.ToString();
        }
        public DbCommand CreateBulkTableTypeCommand(DbConnection connection, DbTransaction transaction)
        {
            var command = new SqlCommand(this.CreateBulkTableTypeCommandText(), (SqlConnection)connection, (SqlTransaction)transaction);
            return command;

        }


        //------------------------------------------------------------------
        // Update command
        //------------------------------------------------------------------
        protected virtual SqlCommand BuildUpdateCommand(bool hasMutableColumns)
        {
            var sqlCommand = new SqlCommand();
            var stringBuilderArguments = new StringBuilder();
            var stringBuilderParameters = new StringBuilder();
            string empty = string.Empty;

            this.AddColumnParametersToCommand(sqlCommand);

            var sqlParameter1 = new SqlParameter("@sync_min_timestamp", SqlDbType.BigInt);
            sqlCommand.Parameters.Add(sqlParameter1);

            var sqlParameter2 = new SqlParameter("@sync_scope_id", SqlDbType.UniqueIdentifier);
            sqlCommand.Parameters.Add(sqlParameter2);

            var sqlParameter3 = new SqlParameter("@sync_force_write", SqlDbType.Int);
            sqlCommand.Parameters.Add(sqlParameter3);

            var sqlParameter4 = new SqlParameter("@sync_row_count", SqlDbType.Int)
            {
                Direction = ParameterDirection.Output
            };
            sqlCommand.Parameters.Add(sqlParameter4);

            var stringBuilder = new StringBuilder();

            string str4 = SqlManagementUtils.JoinTwoTablesOnClause(this.tableDescription.PrimaryKeys, "[p]", "[t]");
            string str5 = SqlManagementUtils.JoinTwoTablesOnClause(this.tableDescription.PrimaryKeys, "[changes]", "[base]");
            string str6 = SqlManagementUtils.JoinTwoTablesOnClause(this.tableDescription.PrimaryKeys, "[t]", "[side]");
            string str7 = SqlManagementUtils.JoinTwoTablesOnClause(this.tableDescription.PrimaryKeys, "[p]", "[side]");

            stringBuilder.AppendLine("-- use a temp table to store the list of PKs that successfully got updated/inserted");
            stringBuilder.Append("declare @dms_changed TABLE (");
            foreach (var c in this.tableDescription.GetPrimaryKeysColumns())
            {
                var columnName = ParserName.Parse(c).Quoted().ToString();

                var columnType = this.sqlDbMetadata.GetCompatibleColumnTypeDeclarationString(c, this.tableDescription.OriginalProvider);

                stringBuilder.Append($"{columnName} {columnType}, ");
            }
            stringBuilder.Append(" PRIMARY KEY (");

            var pkeyComma = " ";
            foreach (var primaryKeyColumn in this.tableDescription.GetPrimaryKeysColumns())
            {
                var columnName = ParserName.Parse(primaryKeyColumn).Quoted().ToString();
                stringBuilder.Append($"{pkeyComma}{columnName}");
                pkeyComma = ", ";
            }

            stringBuilder.AppendLine("));");
            stringBuilder.AppendLine();

            // Check if we have auto inc column
            if (this.tableDescription.HasAutoIncrementColumns)
            {
                stringBuilder.AppendLine();
                stringBuilder.AppendLine($"SET IDENTITY_INSERT {tableName.Schema().Quoted().ToString()} ON;");
                stringBuilder.AppendLine();
            }

            stringBuilder.AppendLine(";WITH [changes] AS (");
            stringBuilder.Append("\tSELECT ");
            foreach (var c in this.tableDescription.Columns.Where(col => !col.IsReadOnly))
            {
                var columnName = ParserName.Parse(c).Quoted().ToString();
                stringBuilder.Append($"[p].{columnName}, ");
            }
            stringBuilder.AppendLine();
            stringBuilder.AppendLine($"\t[side].[update_scope_id] as [sync_update_scope_id], [side].[timestamp] as [sync_timestamp], [side].[sync_row_is_tombstone] as [sync_row_is_tombstone]");
            stringBuilder.AppendLine($"\tFROM (SELECT ");
            stringBuilder.Append($"\t\t ");
            string comma = "";
            foreach (var c in this.tableDescription.Columns.Where(col => !col.IsReadOnly))
            {
                var columnName = ParserName.Parse(c).Quoted().ToString();
                var columnParameterName = ParserName.Parse(c).Unquoted().Normalized().ToString();

                stringBuilder.Append($"{comma}@{columnParameterName} as {columnName}");
                comma = ", ";
            }
            stringBuilder.AppendLine($") AS [p]");
            stringBuilder.Append($"\tLEFT JOIN {trackingName.Schema().Quoted().ToString()} [side] ON ");
            stringBuilder.AppendLine($"\t{str7}");
            stringBuilder.AppendLine($"\t)");

            stringBuilder.AppendLine($"MERGE {tableName.Schema().Quoted().ToString()} AS [base]");
            stringBuilder.AppendLine($"USING [changes] on {str5}");
            if (hasMutableColumns)
            {
                stringBuilder.AppendLine("WHEN MATCHED AND ([changes].[sync_timestamp] <= @sync_min_timestamp OR [changes].[sync_timestamp] IS NULL OR [changes].[sync_update_scope_id] = @sync_scope_id OR @sync_force_write = 1) THEN");
                foreach (var mutableColumn in this.tableDescription.Columns.Where(c => !c.IsReadOnly))
                {
                    var columnName = ParserName.Parse(mutableColumn).Quoted().ToString();
                    stringBuilderArguments.Append(string.Concat(empty, columnName));
                    stringBuilderParameters.Append(string.Concat(empty, $"changes.{columnName}"));
                    empty = ", ";
                }
                stringBuilder.AppendLine();
                stringBuilder.AppendLine($"\tUPDATE SET");

                string strSeparator = "";
                foreach (var mutableColumn in this.tableDescription.GetMutableColumns(false))
                {
                    var columnName = ParserName.Parse(mutableColumn).Quoted().ToString();
                    stringBuilder.AppendLine($"\t{strSeparator}{columnName} = [changes].{columnName}");
                    strSeparator = ", ";
                }
            }

            stringBuilder.AppendLine("WHEN NOT MATCHED BY TARGET AND ([changes].[sync_timestamp] <= @sync_min_timestamp OR [changes].[sync_timestamp] IS NULL OR @sync_force_write = 1) THEN");


            stringBuilderArguments = new StringBuilder();
            stringBuilderParameters = new StringBuilder();
            empty = string.Empty;

            foreach (var mutableColumn in this.tableDescription.Columns.Where(c => !c.IsReadOnly))
            {
                var columnName = ParserName.Parse(mutableColumn).Quoted().ToString();

                stringBuilderArguments.Append(string.Concat(empty, columnName));
                stringBuilderParameters.Append(string.Concat(empty, $"[changes].{columnName}"));
                empty = ", ";
            }
            stringBuilder.AppendLine();
            stringBuilder.AppendLine($"\tINSERT");
            stringBuilder.AppendLine($"\t({stringBuilderArguments.ToString()})");
            stringBuilder.AppendLine($"\tVALUES ({stringBuilderParameters.ToString()})");

            stringBuilder.AppendLine();
            stringBuilder.Append($"OUTPUT ");

            pkeyComma = " ";
            foreach (var primaryKeyColumn in this.tableDescription.GetPrimaryKeysColumns())
            {
                var columnName = ParserName.Parse(primaryKeyColumn).Quoted().ToString();
                stringBuilder.Append($"{pkeyComma}INSERTED.{columnName}");
                pkeyComma = ", ";
            }
            stringBuilder.AppendLine();
            stringBuilder.AppendLine($"INTO @dms_changed; -- populates the temp table with successful PKs");
            stringBuilder.AppendLine();

            // Check if we have auto inc column
            if (this.tableDescription.HasAutoIncrementColumns)
            {
                stringBuilder.AppendLine();
                stringBuilder.AppendLine($"SET IDENTITY_INSERT {tableName.Schema().Quoted().ToString()} ON;");
                stringBuilder.AppendLine();
            }

            stringBuilder.AppendLine($"SET {sqlParameter4.ParameterName} = 0;");
            stringBuilder.AppendLine();

            stringBuilder.AppendLine("-- Since the update trigger is passed, we update the tracking table to reflect the real scope updater");
            stringBuilder.AppendLine("UPDATE [side] SET");
            stringBuilder.AppendLine("\t[update_scope_id] = @sync_scope_id,");
            stringBuilder.AppendLine("\t[sync_row_is_tombstone] = 0,");
            stringBuilder.AppendLine("\t[last_change_datetime] = GETUTCDATE()");
            stringBuilder.AppendLine($"FROM {trackingName.Schema().Quoted().ToString()} [side]");
            stringBuilder.AppendLine($"JOIN @dms_changed [t] on {str6}");
            stringBuilder.AppendLine();
            stringBuilder.AppendLine($"SET {sqlParameter4.ParameterName} = @@ROWCOUNT;");

            sqlCommand.CommandText = stringBuilder.ToString();
            return sqlCommand;
        }
        public DbCommand CreateUpdateCommand(DbConnection connection, DbTransaction transaction)
        {
            var commandName = this.sqlObjectNames.GetStoredProcedureCommandName(DbStoredProcedureType.UpdateRow);

            // Check if we have mutables columns
            var hasMutableColumns = this.tableDescription.GetMutableColumns(false).Any();

            return this.CreateProcedureCommand(BuildUpdateCommand, commandName, hasMutableColumns, (SqlConnection)connection, (SqlTransaction)transaction);
        }

        /// <summary>
        /// Add all sql parameters
        /// </summary>
        protected void CreateFilterParameters(SqlCommand sqlCommand, SyncFilter filter)
        {
            var parameters = filter.Parameters;

            if (parameters.Count == 0)
                return;

            foreach (var param in parameters)
            {
                if (param.DbType.HasValue)
                {
                    // Get column name and type
                    var columnName = ParserName.Parse(param.Name).Unquoted().Normalized().ToString();
                    var sqlDbType = this.sqlDbMetadata.GetOwnerDbTypeFromDbType(new SyncColumn(columnName) { DbType = (int)param.DbType });

                    var customParameterFilter = new SqlParameter($"@{columnName}", sqlDbType)
                    {
                        Size = param.MaxLength,
                        IsNullable = param.AllowNull,
                        Value = param.DefaultValue
                    };
                    sqlCommand.Parameters.Add(customParameterFilter);
                }
                else
                {
                    var tableFilter = this.tableDescription.Schema.Tables[param.TableName, param.SchemaName];
                    if (tableFilter == null)
                        throw new FilterParamTableNotExistsException(param.TableName);

                    var columnFilter = tableFilter.Columns[param.Name];
                    if (columnFilter == null)
                        throw new FilterParamColumnNotExistsException(param.Name, param.TableName);

                    // Get column name and type
                    var columnName = ParserName.Parse(columnFilter).Unquoted().Normalized().ToString();

                    var sqlDbType = tableFilter.OriginalProvider == SqlSyncProvider.ProviderType ?
                        this.sqlDbMetadata.GetSqlDbType(columnFilter) : this.sqlDbMetadata.GetOwnerDbTypeFromDbType(columnFilter);

                    // Add it as parameter
                    var sqlParamFilter = new SqlParameter($"@{columnName}", sqlDbType)
                    {
                        Size = columnFilter.MaxLength,
                        IsNullable = param.AllowNull,
                        Value = param.DefaultValue
                    };
                    sqlCommand.Parameters.Add(sqlParamFilter);
                }

            }
        }

        /// <summary>
        /// Create all custom joins from within a filter 
        /// </summary>
        protected string CreateFilterCustomJoins(SyncFilter filter)
        {
            var customJoins = filter.Joins;

            if (customJoins.Count == 0)
                return string.Empty;

            var stringBuilder = new StringBuilder();

            stringBuilder.AppendLine();
            foreach (var customJoin in customJoins)
            {
                switch (customJoin.JoinEnum)
                {
                    case Join.Left:
                        stringBuilder.Append("LEFT JOIN ");
                        break;
                    case Join.Right:
                        stringBuilder.Append("RIGHT JOIN ");
                        break;
                    case Join.Outer:
                        stringBuilder.Append("OUTER JOIN ");
                        break;
                    case Join.Inner:
                    default:
                        stringBuilder.Append("INNER JOIN ");
                        break;
                }

                var fullTableName = string.IsNullOrEmpty(filter.SchemaName) ? filter.TableName : $"{filter.SchemaName}.{filter.TableName}";
                var filterTableName = ParserName.Parse(fullTableName).Quoted().Schema().ToString();

                var joinTableName = ParserName.Parse(customJoin.TableName).Quoted().Schema().ToString();

                var leftTableName = ParserName.Parse(customJoin.LeftTableName).Quoted().Schema().ToString();
                if (string.Equals(filterTableName, leftTableName, SyncGlobalization.DataSourceStringComparison))
                    leftTableName = "[base]";

                var rightTableName = ParserName.Parse(customJoin.RightTableName).Quoted().Schema().ToString();
                if (string.Equals(filterTableName, rightTableName, SyncGlobalization.DataSourceStringComparison))
                    rightTableName = "[base]";

                var leftColumName = ParserName.Parse(customJoin.LeftColumnName).Quoted().ToString();
                var rightColumName = ParserName.Parse(customJoin.RightColumnName).Quoted().ToString();

                stringBuilder.AppendLine($"{joinTableName} ON {leftTableName}.{leftColumName} = {rightTableName}.{rightColumName}");
            }

            return stringBuilder.ToString();
        }

        /// <summary>
        /// Create all side where criteria from within a filter
        /// </summary>
        protected string CreateFilterWhereSide(SyncFilter filter, bool checkTombstoneRows = false)
        {
            var sideWhereFilters = filter.Wheres;

            if (sideWhereFilters.Count == 0)
                return string.Empty;

            var stringBuilder = new StringBuilder();
            // Managing when state is tombstone
            if (checkTombstoneRows)
                stringBuilder.AppendLine($"(");

            stringBuilder.AppendLine($" (");


            var and2 = "   ";

            foreach (var whereFilter in sideWhereFilters)
            {
                var tableFilter = this.tableDescription.Schema.Tables[whereFilter.TableName, whereFilter.SchemaName];
                if (tableFilter == null)
                    throw new FilterParamTableNotExistsException(whereFilter.TableName);

                var columnFilter = tableFilter.Columns[whereFilter.ColumnName];
                if (columnFilter == null)
                    throw new FilterParamColumnNotExistsException(whereFilter.ColumnName, whereFilter.TableName);

                var tableName = ParserName.Parse(tableFilter).Unquoted().ToString();
                if (string.Equals(tableName, filter.TableName, SyncGlobalization.DataSourceStringComparison))
                    tableName = "[base]";
                else
                    tableName = ParserName.Parse(tableFilter).Quoted().Schema().ToString();

                var columnName = ParserName.Parse(columnFilter).Quoted().ToString();
                var parameterName = ParserName.Parse(whereFilter.ParameterName).Unquoted().Normalized().ToString();

                var param = filter.Parameters[parameterName];

                if (param == null)
                    throw new FilterParamColumnNotExistsException(columnName, whereFilter.TableName);

                stringBuilder.Append($"{and2}({tableName}.{columnName} = @{parameterName}");

                if (param.AllowNull)
                    stringBuilder.Append($" OR @{parameterName} IS NULL");

                stringBuilder.Append($")");

                and2 = " AND ";

            }
            stringBuilder.AppendLine();

            stringBuilder.AppendLine($"  )");

            if (checkTombstoneRows)
            {
                stringBuilder.AppendLine($" OR [side].[sync_row_is_tombstone] = 1");
                stringBuilder.AppendLine($")");
            }
            // Managing when state is tombstone


            return stringBuilder.ToString();
        }

        /// <summary>
        /// Create all custom wheres from witing a filter
        /// </summary>
        protected string CreateFilterCustomWheres(SyncFilter filter)
        {
            var customWheres = filter.CustomWheres;

            if (customWheres.Count == 0)
                return string.Empty;

            var stringBuilder = new StringBuilder();
            var and2 = "  ";
            stringBuilder.AppendLine($"(");

            foreach (var customWhere in customWheres)
            {
                stringBuilder.Append($"{and2}{customWhere}");
                and2 = " AND ";
            }

            stringBuilder.AppendLine();
            stringBuilder.AppendLine($")");

            return stringBuilder.ToString();
        }


        //------------------------------------------------------------------
        // Select changes command
        //------------------------------------------------------------------
        protected virtual SqlCommand BuildSelectIncrementalChangesCommand(SyncFilter filter = null)
        {
            var sqlCommand = new SqlCommand();
            var pTimestamp = new SqlParameter("@sync_min_timestamp", SqlDbType.BigInt) { Value = 0 };
            var pScopeId = new SqlParameter("@sync_scope_id", SqlDbType.UniqueIdentifier) { Value = "NULL", IsNullable = true }; // <--- Ok THAT's Bad, but it's working :D

            sqlCommand.Parameters.Add(pTimestamp);
            sqlCommand.Parameters.Add(pScopeId);

            // Add filter parameters
            if (filter != null)
                CreateFilterParameters(sqlCommand, filter);

            //Determine if table contains any non-comparable columns (xml, text, ntext)
            var mutableColumns = this.tableDescription.GetMutableColumns(false, true).ToArray();

            //The below types cannot be used in a SELECT DISTICT query unless first converted to an NVARCHAR(MAX)
            var nonComparableTypes = new[] { "Xml", "Text", "NText" };
            var nonComparableColumns = mutableColumns.Where(mc => nonComparableTypes.Contains(mc.OriginalDbType, StringComparer.InvariantCultureIgnoreCase)).ToArray();
            var hasNoncomparableColumns = nonComparableColumns.Length > 0;

            var stringBuilder = new StringBuilder((hasNoncomparableColumns ? "WITH DistinctHack AS (\r\n":"") +"SELECT DISTINCT");

            // ----------------------------------
            // Add all columns
            // ----------------------------------
            foreach (var mutableColumn in mutableColumns)
            {
                var columnName = ParserName.Parse(mutableColumn).Quoted().ToString();
                var isNoncomparable = nonComparableColumns.Contains(mutableColumn);
                var isPrimaryKey = this.tableDescription.PrimaryKeys.Any(pkey => mutableColumn.ColumnName.Equals(pkey, SyncGlobalization.DataSourceStringComparison));
                stringBuilder.Append("\t");
                if (isPrimaryKey)
                    stringBuilder.Append($"[side].{columnName}");
                else
                    stringBuilder.Append($"[base].{columnName}");
            }
            stringBuilder.AppendLine($"\t[side].[sync_row_is_tombstone] as [sync_row_is_tombstone], ");
            stringBuilder.AppendLine($"\t[side].[update_scope_id] as [sync_update_scope_id]");
            // ----------------------------------

            stringBuilder.AppendLine($"FROM {tableName.Schema().Quoted().ToString()} [base]");

            // ----------------------------------
            // Make Right Join
            // ----------------------------------
            stringBuilder.Append($"RIGHT JOIN {trackingName.Schema().Quoted().ToString()} [side] ON ");

            string empty = "";
            foreach (var pkColumn in this.tableDescription.GetPrimaryKeysColumns())
            {
                var columnName = ParserName.Parse(pkColumn).Quoted().ToString();
                stringBuilder.Append($"{empty}[base].{columnName} = [side].{columnName}");
                empty = " AND ";
            }

            // ----------------------------------
            // Custom Joins
            // ----------------------------------
            if (filter != null)
                stringBuilder.Append(CreateFilterCustomJoins(filter));

            stringBuilder.AppendLine();
            stringBuilder.AppendLine("WHERE (");

            // ----------------------------------
            // Where filters and Custom Where string
            // ----------------------------------
            if (filter != null)
            {
                var createFilterWhereSide = CreateFilterWhereSide(filter, true);
                stringBuilder.Append(createFilterWhereSide);

                if (!string.IsNullOrEmpty(createFilterWhereSide))
                    stringBuilder.AppendLine($"AND ");

                var createFilterCustomWheres = CreateFilterCustomWheres(filter);
                stringBuilder.Append(createFilterCustomWheres);

                if (!string.IsNullOrEmpty(createFilterCustomWheres))
                    stringBuilder.AppendLine($"AND ");
            }
            // ----------------------------------


            stringBuilder.AppendLine("\t[side].[timestamp] > @sync_min_timestamp");
            stringBuilder.AppendLine("\tAND ([side].[update_scope_id] <> @sync_scope_id OR [side].[update_scope_id] IS NULL)");
            stringBuilder.AppendLine(")");
            
            if (hasNoncomparableColumns)
            {
                stringBuilder.AppendLine(")");
                stringBuilder.Append("SELECT ");
                //Select the distinct values and return them to their original datatype
                foreach(var mutableColumn in mutableColumns)
                {
                    var columnName = ParserName.Parse(mutableColumn).Quoted().ToString();
                    var isNoncomparable = nonComparableColumns.Contains(mutableColumn);
                    stringBuilder.Append("\t");
                    if (isNoncomparable)
                        stringBuilder.Append("CAST(");
                    stringBuilder.Append(columnName);
                    if (isNoncomparable)
                        stringBuilder.Append($" AS {mutableColumn.OriginalDbType}) AS {columnName}");
                    stringBuilder.AppendLine(mutableColumn != mutableColumns.Last()?", ":"");
                }
                stringBuilder.AppendLine("FROM DistinctHack");
            }

            sqlCommand.CommandText = stringBuilder.ToString();

            return sqlCommand;
        }
        public DbCommand CreateSelectIncrementalChangesCommand(DbConnection connection, DbTransaction transaction)
        {
            var commandName = this.sqlObjectNames.GetStoredProcedureCommandName(DbStoredProcedureType.SelectChanges);
            SqlCommand cmdWithoutFilter() => BuildSelectIncrementalChangesCommand(null);
            return this.CreateProcedureCommand(cmdWithoutFilter, commandName, connection, transaction);
        }
        public DbCommand CreateSelectIncrementalChangesWithFilterCommand(SyncFilter filter, DbConnection connection, DbTransaction transaction)
        {
            if (filter == null)
                return null;

            var commandName = this.sqlObjectNames.GetStoredProcedureCommandName(DbStoredProcedureType.SelectChangesWithFilters, filter);
            SqlCommand cmdWithFilter() => BuildSelectIncrementalChangesCommand(filter);
            return this.CreateProcedureCommand(cmdWithFilter, commandName, connection, transaction);
        }

        //------------------------------------------------------------------
        // Select initialized changes command
        //------------------------------------------------------------------

        //protected virtual SqlCommand BuildSelectInitializedChangesCommand(DbConnection connection, DbTransaction transaction, SyncFilter filter = null)
        //{

        //    var sqlCommand = new SqlCommand();

        //    var pTimestamp = new SqlParameter("@sync_min_timestamp", SqlDbType.BigInt) { Value = "NULL", IsNullable = true };
        //    sqlCommand.Parameters.Add(pTimestamp);

        //    var pIndex = new SqlParameter("@sync_index", SqlDbType.BigInt) { Value = 0, IsNullable = false };
        //    sqlCommand.Parameters.Add(pIndex);

        //    var pBatch = new SqlParameter("@sync_batch_size", SqlDbType.BigInt) { Value = 1, IsNullable = false };
        //    sqlCommand.Parameters.Add(pBatch);


        //    // Add filter parameters
        //    if (filter != null)
        //        this.CreateFilterParameters(sqlCommand, filter);

        //    var stringBuilder = new StringBuilder("SELECT DISTINCT");
        //    var columns = this.tableDescription.GetMutableColumns(false, true).ToList();
        //    for (var i = 0; i < columns.Count; i++)
        //    {
        //        var mutableColumn = columns[i];
        //        var columnName = ParserName.Parse(mutableColumn).Quoted().ToString();
        //        stringBuilder.Append($"\t[base].{columnName}");

        //        if (i < columns.Count - 1)
        //            stringBuilder.AppendLine(", ");
        //    }
        //    stringBuilder.AppendLine();
        //    stringBuilder.AppendLine($"FROM {tableName.Schema().Quoted().ToString()} [base]");

        //    // ----------------------------------
        //    // Make Left Join
        //    // ----------------------------------
        //    stringBuilder.Append($"LEFT JOIN {trackingName.Schema().Quoted().ToString()} [side] ON ");

        //    string empty = "";
        //    foreach (var pkColumn in this.tableDescription.GetPrimaryKeysColumns())
        //    {
        //        var columnName = ParserName.Parse(pkColumn).Quoted().ToString();
        //        stringBuilder.Append($"{empty}[base].{columnName} = [side].{columnName}");
        //        empty = " AND ";
        //    }

        //    // ----------------------------------
        //    // Custom Joins
        //    // ----------------------------------
        //    if (filter != null)
        //        stringBuilder.Append(CreateFilterCustomJoins(filter));

        //    stringBuilder.AppendLine();
        //    stringBuilder.AppendLine("WHERE (");

        //    // ----------------------------------
        //    // Where filters and Custom Where string
        //    // ----------------------------------
        //    if (filter != null)
        //    {
        //        var createFilterWhereSide = CreateFilterWhereSide(filter);
        //        stringBuilder.Append(createFilterWhereSide);

        //        if (!string.IsNullOrEmpty(createFilterWhereSide))
        //            stringBuilder.AppendLine($"AND ");

        //        var createFilterCustomWheres = CreateFilterCustomWheres(filter);
        //        stringBuilder.Append(createFilterCustomWheres);

        //        if (!string.IsNullOrEmpty(createFilterCustomWheres))
        //            stringBuilder.AppendLine($"AND ");
        //    }
        //    // ----------------------------------


        //    stringBuilder.AppendLine("\t([side].[timestamp] > @sync_min_timestamp OR  @sync_min_timestamp IS NULL)");
        //    stringBuilder.AppendLine(")");

        //    stringBuilder.Append("ORDER BY ");
        //    empty = "";
        //    foreach (var pkColumn in this.tableDescription.GetPrimaryKeysColumns())
        //    {
        //        var columnName = ParserName.Parse(pkColumn).Quoted().ToString();
        //        stringBuilder.Append($"{empty}[base].{columnName}");
        //        empty = ", ";
        //    }
        //    stringBuilder.AppendLine("");
        //    stringBuilder.AppendLine("OFFSET @sync_index ROWS FETCH NEXT @sync_batch_size ROWS ONLY");

        //    sqlCommand.CommandText = stringBuilder.ToString();

        //    return sqlCommand;
        //}

        protected virtual SqlCommand BuildSelectInitializedChangesCommand(DbConnection connection, DbTransaction transaction, SyncFilter filter = null)
        {
            var sqlCommand = new SqlCommand
            {
                CommandTimeout = 0
            };

            var pTimestamp = new SqlParameter("@sync_min_timestamp", SqlDbType.BigInt) { Value = "NULL", IsNullable = true };
            sqlCommand.Parameters.Add(pTimestamp);

            //Determine if table contains any non-comparable columns (xml, text, ntext)
            var mutableColumns = this.tableDescription.GetMutableColumns(false, true).ToArray();

            //The below types cannot be used in a SELECT DISTICT query unless first converted to an NVARCHAR(MAX)
            var nonComparableTypes = new[] { "Xml", "Text", "NText" };
            var nonComparableColumns = mutableColumns.Where(mc => nonComparableTypes.Contains(mc.OriginalDbType, StringComparer.InvariantCultureIgnoreCase)).ToArray();
            var hasNoncomparableColumns = nonComparableColumns.Length > 0;

            // Add filter parameters
            if (filter != null)
                this.CreateFilterParameters(sqlCommand, filter);

            var stringBuilder = new StringBuilder();

            // if we have a filter we may have joins that will duplicate lines
<<<<<<< HEAD
            if (filter != null) {
                if (hasNoncomparableColumns)
                    stringBuilder.AppendLine("  DistinctHack AS (");
                stringBuilder.AppendLine("SELECT DISTINCT"); }
=======
            if (filter != null)
                stringBuilder.AppendLine("SELECT DISTINCT ");
>>>>>>> dca33025
            else
                stringBuilder.AppendLine("SELECT ");

            var comma = "  ";
            foreach (var mutableColumn in this.tableDescription.GetMutableColumns(false, true))
            {
                var columnName = ParserName.Parse(mutableColumn).Quoted().ToString();
                stringBuilder.AppendLine($"\t{comma}[base].{columnName}");
                comma = ", ";
            }
            stringBuilder.AppendLine($"\t, [side].[sync_row_is_tombstone] as [sync_row_is_tombstone]");
            stringBuilder.AppendLine($"FROM {tableName.Schema().Quoted()} [base]");

            // ----------------------------------
            // Make Left Join
            // ----------------------------------
            stringBuilder.Append($"LEFT JOIN {trackingName.Schema().Quoted()} [side] ON ");

            string empty = "";
            foreach (var pkColumn in this.tableDescription.GetPrimaryKeysColumns())
            {
                var columnName = ParserName.Parse(pkColumn).Quoted().ToString();
                stringBuilder.Append($"{empty}[base].{columnName} = [side].{columnName}");
                empty = " AND ";
            }

            // ----------------------------------
            // Custom Joins
            // ----------------------------------
            if (filter != null)
                stringBuilder.Append(CreateFilterCustomJoins(filter));

            stringBuilder.AppendLine();
            stringBuilder.AppendLine("WHERE (");

            // ----------------------------------
            // Where filters and Custom Where string
            // ----------------------------------
            if (filter != null)
            {
                var createFilterWhereSide = CreateFilterWhereSide(filter);
                stringBuilder.Append(createFilterWhereSide);

                if (!string.IsNullOrEmpty(createFilterWhereSide))
                    stringBuilder.AppendLine($"AND ");

                var createFilterCustomWheres = CreateFilterCustomWheres(filter);
                stringBuilder.Append(createFilterCustomWheres);

                if (!string.IsNullOrEmpty(createFilterCustomWheres))
                    stringBuilder.AppendLine($"AND ");
            }
            // ----------------------------------


            stringBuilder.AppendLine("\t([side].[timestamp] > @sync_min_timestamp OR  @sync_min_timestamp IS NULL)");
            stringBuilder.AppendLine(")");
<<<<<<< HEAD
            
            if (hasNoncomparableColumns && filter != null)
            {
                stringBuilder.AppendLine(")");
                stringBuilder.Append("SELECT ");
                //Select the distinct values and return them to their original datatype
                foreach(var mutableColumn in mutableColumns)
                {
                    var columnName = ParserName.Parse(mutableColumn).Quoted().ToString();
                    var isNoncomparable = nonComparableColumns.Contains(mutableColumn);
                    stringBuilder.Append("\t");
                    if (isNoncomparable)
                        stringBuilder.Append("CAST(");
                    stringBuilder.Append(columnName);
                    if (isNoncomparable)
                        stringBuilder.Append($" AS {mutableColumn.OriginalDbType}) AS {columnName}");
                    stringBuilder.AppendLine(mutableColumn != mutableColumns.Last()?", ":"");
                }
                stringBuilder.AppendLine("FROM DistinctHack");
            }
            sqlCommand.CommandText = stringBuilder.ToString();
=======
            stringBuilder.AppendLine("UNION");
            stringBuilder.AppendLine("SELECT");
            comma = "  ";
            foreach (var mutableColumn in this.tableDescription.GetMutableColumns(false, true))
            {
                var columnName = ParserName.Parse(mutableColumn).Quoted().ToString();
                var isPrimaryKey = this.tableDescription.PrimaryKeys.Any(pkey => mutableColumn.ColumnName.Equals(pkey, SyncGlobalization.DataSourceStringComparison));

                if (isPrimaryKey)
                    stringBuilder.AppendLine($"\t{comma}[side].{columnName}");
                else
                    stringBuilder.AppendLine($"\t{comma}[base].{columnName}");

                comma = ", ";
            }
            stringBuilder.AppendLine($"\t, [side].[sync_row_is_tombstone] as [sync_row_is_tombstone]");
            stringBuilder.AppendLine($"FROM {tableName.Schema().Quoted()} [base]");

            // ----------------------------------
            // Make Left Join
            // ----------------------------------
            stringBuilder.Append($"RIGHT JOIN {trackingName.Schema().Quoted()} [side] ON ");

            empty = "";
            foreach (var pkColumn in this.tableDescription.GetPrimaryKeysColumns())
            {
                var columnName = ParserName.Parse(pkColumn).Quoted().ToString();
                stringBuilder.Append($"{empty}[base].{columnName} = [side].{columnName}");
                empty = " AND ";
            }
            stringBuilder.AppendLine();
            stringBuilder.AppendLine("WHERE ([side].[timestamp] > @sync_min_timestamp AND [side].[sync_row_is_tombstone] = 1);");

>>>>>>> dca33025

            sqlCommand.CommandText = stringBuilder.ToString();

            return sqlCommand;
        }

        public DbCommand CreateSelectInitializedChangesCommand(DbConnection connection, DbTransaction transaction)
        {
            var commandName = this.sqlObjectNames.GetStoredProcedureCommandName(DbStoredProcedureType.SelectInitializedChanges);
            SqlCommand cmdWithoutFilter() => BuildSelectInitializedChangesCommand(connection, transaction, null);
            return this.CreateProcedureCommand(cmdWithoutFilter, commandName, connection, transaction);
        }

        public DbCommand CreateSelectInitializedChangesWithFilterCommand(SyncFilter filter, DbConnection connection, DbTransaction transaction)
        {
            if (filter == null)
                return null;

            var commandName = this.sqlObjectNames.GetStoredProcedureCommandName(DbStoredProcedureType.SelectInitializedChangesWithFilters, filter);
            SqlCommand cmdWithFilter() => BuildSelectInitializedChangesCommand(connection, transaction, filter);
            return this.CreateProcedureCommand(cmdWithFilter, commandName, connection, transaction);

        }
    }
}<|MERGE_RESOLUTION|>--- conflicted
+++ resolved
@@ -1443,15 +1443,10 @@
             var stringBuilder = new StringBuilder();
 
             // if we have a filter we may have joins that will duplicate lines
-<<<<<<< HEAD
             if (filter != null) {
                 if (hasNoncomparableColumns)
                     stringBuilder.AppendLine("  DistinctHack AS (");
                 stringBuilder.AppendLine("SELECT DISTINCT"); }
-=======
-            if (filter != null)
-                stringBuilder.AppendLine("SELECT DISTINCT ");
->>>>>>> dca33025
             else
                 stringBuilder.AppendLine("SELECT ");
 
@@ -1509,7 +1504,40 @@
 
             stringBuilder.AppendLine("\t([side].[timestamp] > @sync_min_timestamp OR  @sync_min_timestamp IS NULL)");
             stringBuilder.AppendLine(")");
-<<<<<<< HEAD
+            stringBuilder.AppendLine("UNION");
+            stringBuilder.AppendLine("SELECT");
+            comma = "  ";
+            foreach (var mutableColumn in this.tableDescription.GetMutableColumns(false, true))
+            {
+                var columnName = ParserName.Parse(mutableColumn).Quoted().ToString();
+                var isPrimaryKey = this.tableDescription.PrimaryKeys.Any(pkey => mutableColumn.ColumnName.Equals(pkey, SyncGlobalization.DataSourceStringComparison));
+
+                if (isPrimaryKey)
+                    stringBuilder.AppendLine($"\t{comma}[side].{columnName}");
+                else
+                    stringBuilder.AppendLine($"\t{comma}[base].{columnName}");
+
+                comma = ", ";
+            }
+            stringBuilder.AppendLine($"\t, [side].[sync_row_is_tombstone] as [sync_row_is_tombstone]");
+            stringBuilder.AppendLine($"FROM {tableName.Schema().Quoted()} [base]");
+
+            // ----------------------------------
+            // Make Left Join
+            // ----------------------------------
+            stringBuilder.Append($"RIGHT JOIN {trackingName.Schema().Quoted()} [side] ON ");
+
+            empty = "";
+            foreach (var pkColumn in this.tableDescription.GetPrimaryKeysColumns())
+            {
+                var columnName = ParserName.Parse(pkColumn).Quoted().ToString();
+                stringBuilder.Append($"{empty}[base].{columnName} = [side].{columnName}");
+                empty = " AND ";
+            }
+            stringBuilder.AppendLine();
+            stringBuilder.AppendLine("WHERE ([side].[timestamp] > @sync_min_timestamp AND [side].[sync_row_is_tombstone] = 1);");
+
+
             
             if (hasNoncomparableColumns && filter != null)
             {
@@ -1531,41 +1559,6 @@
                 stringBuilder.AppendLine("FROM DistinctHack");
             }
             sqlCommand.CommandText = stringBuilder.ToString();
-=======
-            stringBuilder.AppendLine("UNION");
-            stringBuilder.AppendLine("SELECT");
-            comma = "  ";
-            foreach (var mutableColumn in this.tableDescription.GetMutableColumns(false, true))
-            {
-                var columnName = ParserName.Parse(mutableColumn).Quoted().ToString();
-                var isPrimaryKey = this.tableDescription.PrimaryKeys.Any(pkey => mutableColumn.ColumnName.Equals(pkey, SyncGlobalization.DataSourceStringComparison));
-
-                if (isPrimaryKey)
-                    stringBuilder.AppendLine($"\t{comma}[side].{columnName}");
-                else
-                    stringBuilder.AppendLine($"\t{comma}[base].{columnName}");
-
-                comma = ", ";
-            }
-            stringBuilder.AppendLine($"\t, [side].[sync_row_is_tombstone] as [sync_row_is_tombstone]");
-            stringBuilder.AppendLine($"FROM {tableName.Schema().Quoted()} [base]");
-
-            // ----------------------------------
-            // Make Left Join
-            // ----------------------------------
-            stringBuilder.Append($"RIGHT JOIN {trackingName.Schema().Quoted()} [side] ON ");
-
-            empty = "";
-            foreach (var pkColumn in this.tableDescription.GetPrimaryKeysColumns())
-            {
-                var columnName = ParserName.Parse(pkColumn).Quoted().ToString();
-                stringBuilder.Append($"{empty}[base].{columnName} = [side].{columnName}");
-                empty = " AND ";
-            }
-            stringBuilder.AppendLine();
-            stringBuilder.AppendLine("WHERE ([side].[timestamp] > @sync_min_timestamp AND [side].[sync_row_is_tombstone] = 1);");
-
->>>>>>> dca33025
 
             sqlCommand.CommandText = stringBuilder.ToString();
 
