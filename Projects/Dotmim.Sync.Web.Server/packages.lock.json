--- conflicted
+++ resolved
@@ -532,17 +532,6 @@
           "System.Threading.Tasks.Extensions": "4.5.4"
         }
       },
-      "Microsoft.AspNet.WebApi.Client": {
-        "type": "Transitive",
-        "resolved": "6.0.0",
-        "contentHash": "zXeWP03dTo67AoDHUzR+/urck0KFssdCKOC+dq7Nv1V2YbFh/nIg09L0/3wSvyRONEdwxGB/ssEGmPNIIhAcAw==",
-        "dependencies": {
-          "Newtonsoft.Json": "13.0.1",
-          "Newtonsoft.Json.Bson": "1.0.2",
-          "System.Memory": "4.5.5",
-          "System.Threading.Tasks.Extensions": "4.5.4"
-        }
-      },
       "Microsoft.Build.Tasks.Git": {
         "type": "Transitive",
         "resolved": "8.0.0",
@@ -601,28 +590,16 @@
           "System.Runtime.CompilerServices.Unsafe": "6.0.0"
         }
       },
-      "Microsoft.Net.Http.Headers": {
-        "type": "Transitive",
-        "resolved": "2.2.8",
-        "contentHash": "wHdwMv0QDDG2NWDSwax9cjkeQceGC1Qq53a31+31XpvTXVljKXRjWISlMoS/wZYKiqdqzuEvKFKwGHl+mt2jCA==",
-        "dependencies": {
-          "Microsoft.Extensions.Primitives": "2.2.0",
-          "System.Buffers": "4.5.0"
-        }
-      },
       "Microsoft.SourceLink.Common": {
         "type": "Transitive",
         "resolved": "8.0.0",
         "contentHash": "dk9JPxTCIevS75HyEQ0E4OVAFhB2N+V9ShCXf8Q6FkUQZDkgLI12y679Nym1YqsiSysuQskT7Z+6nUf3yab6Vw=="
       },
-<<<<<<< HEAD
       "Newtonsoft.Json": {
         "type": "Transitive",
         "resolved": "13.0.1",
         "contentHash": "ppPFpBcvxdsfUonNcvITKqLl3bqxWbDCZIzDWHzjpdAHRFfZe0Dw9HmA0+za13IdyrgJwpkDTDA9fHaxOrt20A=="
       },
-=======
->>>>>>> 1f45bdd4
       "Newtonsoft.Json.Bson": {
         "type": "Transitive",
         "resolved": "1.0.2",
@@ -631,14 +608,6 @@
           "Newtonsoft.Json": "12.0.1"
         }
       },
-<<<<<<< HEAD
-      "System.Buffers": {
-        "type": "Transitive",
-        "resolved": "4.5.0",
-        "contentHash": "pL2ChpaRRWI/p4LXyy4RgeWlYF2sgfj/pnVMvBqwNFr5cXg7CXNnWZWxrOONLg8VGdFB8oB+EG2Qw4MLgTOe+A=="
-      },
-=======
->>>>>>> 1f45bdd4
       "System.Diagnostics.DiagnosticSource": {
         "type": "Transitive",
         "resolved": "6.0.0",
@@ -657,7 +626,6 @@
         "resolved": "6.0.0",
         "contentHash": "/iUeP3tq1S0XdNNoMz5C9twLSrM/TH+qElHkXWaPvuNOt+99G75NrV0OS2EqHx5wMN7popYjpc8oTjC1y16DLg=="
       },
-<<<<<<< HEAD
       "System.Text.Encodings.Web": {
         "type": "Transitive",
         "resolved": "8.0.0",
@@ -666,8 +634,6 @@
           "System.Runtime.CompilerServices.Unsafe": "6.0.0"
         }
       },
-=======
->>>>>>> 1f45bdd4
       "System.Threading.Tasks.Extensions": {
         "type": "Transitive",
         "resolved": "4.5.4",
@@ -683,16 +649,9 @@
       "dotmim.sync.web.client": {
         "type": "Project",
         "dependencies": {
-<<<<<<< HEAD
           "Dotmim.Sync.Core": "[1.0.2, )",
           "Microsoft.AspNet.WebApi.Client": "[6.0.0, )",
-          "Microsoft.Extensions.Features": "[6.0.0, )",
-          "Microsoft.Net.Http.Headers": "[2.2.8, )"
-=======
-          "Dotmim.Sync.Core": "[1.0.0, )",
-          "Microsoft.AspNet.WebApi.Client": "[6.0.0, )",
           "Microsoft.Extensions.Features": "[6.0.0, )"
->>>>>>> 1f45bdd4
         }
       }
     },
@@ -799,11 +758,7 @@
       "dotmim.sync.web.client": {
         "type": "Project",
         "dependencies": {
-<<<<<<< HEAD
           "Dotmim.Sync.Core": "[1.0.2, )",
-=======
-          "Dotmim.Sync.Core": "[1.0.0, )",
->>>>>>> 1f45bdd4
           "Microsoft.Extensions.Features": "[8.0.6, )",
           "Microsoft.Net.Http.Headers": "[8.0.6, )"
         }
